/**
 * Copyright 2016 Nikita Koksharov
 *
 * Licensed under the Apache License, Version 2.0 (the "License");
 * you may not use this file except in compliance with the License.
 * You may obtain a copy of the License at
 *
 *    http://www.apache.org/licenses/LICENSE-2.0
 *
 * Unless required by applicable law or agreed to in writing, software
 * distributed under the License is distributed on an "AS IS" BASIS,
 * WITHOUT WARRANTIES OR CONDITIONS OF ANY KIND, either express or implied.
 * See the License for the specific language governing permissions and
 * limitations under the License.
 */
package org.redisson;

import java.util.ArrayList;
import java.util.Collection;
import java.util.List;
import java.util.UUID;

import org.redisson.api.ClusterNode;
import org.redisson.api.MapOptions;
import org.redisson.api.Node;
import org.redisson.api.NodesGroup;
import org.redisson.api.RAtomicLongReactive;
import org.redisson.api.RBatchReactive;
import org.redisson.api.RBitSetReactive;
import org.redisson.api.RBlockingQueueReactive;
import org.redisson.api.RBucketReactive;
import org.redisson.api.RDequeReactive;
import org.redisson.api.RFuture;
import org.redisson.api.RHyperLogLogReactive;
import org.redisson.api.RKeysReactive;
import org.redisson.api.RLexSortedSetReactive;
import org.redisson.api.RListMultimapReactive;
import org.redisson.api.RListReactive;
import org.redisson.api.RLockReactive;
import org.redisson.api.RMapCacheReactive;
import org.redisson.api.RMapReactive;
import org.redisson.api.RPatternTopicReactive;
import org.redisson.api.RQueueReactive;
import org.redisson.api.RReadWriteLockReactive;
import org.redisson.api.RScoredSortedSetReactive;
import org.redisson.api.RScriptReactive;
import org.redisson.api.RSemaphoreReactive;
import org.redisson.api.RSetCacheReactive;
import org.redisson.api.RSetMultimapReactive;
import org.redisson.api.RSetReactive;
import org.redisson.api.RTopicReactive;
import org.redisson.api.RedissonReactiveClient;
import org.redisson.client.codec.Codec;
import org.redisson.client.protocol.RedisCommands;
import org.redisson.codec.ReferenceCodecProvider;
import org.redisson.command.CommandReactiveService;
import org.redisson.config.Config;
import org.redisson.config.ConfigSupport;
import org.redisson.connection.ConnectionManager;
import org.redisson.eviction.EvictionScheduler;
import org.redisson.pubsub.SemaphorePubSub;
import org.redisson.reactive.RedissonAtomicLongReactive;
import org.redisson.reactive.RedissonBatchReactive;
import org.redisson.reactive.RedissonBitSetReactive;
import org.redisson.reactive.RedissonBlockingQueueReactive;
import org.redisson.reactive.RedissonBucketReactive;
import org.redisson.reactive.RedissonDequeReactive;
import org.redisson.reactive.RedissonHyperLogLogReactive;
import org.redisson.reactive.RedissonKeysReactive;
import org.redisson.reactive.RedissonLexSortedSetReactive;
import org.redisson.reactive.RedissonListMultimapReactive;
import org.redisson.reactive.RedissonListReactive;
import org.redisson.reactive.RedissonLockReactive;
import org.redisson.reactive.RedissonMapCacheReactive;
import org.redisson.reactive.RedissonMapReactive;
import org.redisson.reactive.RedissonPatternTopicReactive;
import org.redisson.reactive.RedissonQueueReactive;
import org.redisson.reactive.RedissonReadWriteLockReactive;
import org.redisson.reactive.RedissonScoredSortedSetReactive;
import org.redisson.reactive.RedissonScriptReactive;
import org.redisson.reactive.RedissonSemaphoreReactive;
import org.redisson.reactive.RedissonSetCacheReactive;
import org.redisson.reactive.RedissonSetMultimapReactive;
import org.redisson.reactive.RedissonSetReactive;
import org.redisson.reactive.RedissonTopicReactive;

/**
 * Main infrastructure class allows to get access
 * to all Redisson objects on top of Redis server.
 *
 * @author Nikita Koksharov
 *
 */
public class RedissonReactive implements RedissonReactiveClient {

    protected final EvictionScheduler evictionScheduler;
    protected final CommandReactiveService commandExecutor;
    protected final ConnectionManager connectionManager;
    protected final Config config;
    protected final ReferenceCodecProvider codecProvider;
    
    protected final UUID id = UUID.randomUUID();
    protected final SemaphorePubSub semaphorePubSub = new SemaphorePubSub();
    
    protected RedissonReactive(Config config) {
        this.config = config;
        Config configCopy = new Config(config);
        
        connectionManager = ConfigSupport.createConnectionManager(configCopy);
        commandExecutor = new CommandReactiveService(connectionManager);
        evictionScheduler = new EvictionScheduler(commandExecutor);
        codecProvider = config.getReferenceCodecProvider();
    }

    @Override
    public RSemaphoreReactive getSemaphore(String name) {
        return new RedissonSemaphoreReactive(commandExecutor, name, semaphorePubSub);
    }
    
    @Override
    public RReadWriteLockReactive getReadWriteLock(String name) {
        return new RedissonReadWriteLockReactive(commandExecutor, name, id);
    }
    
    @Override
    public RLockReactive getLock(String name) {
        return new RedissonLockReactive(commandExecutor, name, id);
    }

    @Override
    public <K, V> RMapCacheReactive<K, V> getMapCache(String name, Codec codec) {
        return new RedissonMapCacheReactive<K, V>(evictionScheduler, codec, commandExecutor, name, null);
    }

    @Override
    public <K, V> RMapCacheReactive<K, V> getMapCache(String name) {
        return new RedissonMapCacheReactive<K, V>(evictionScheduler, commandExecutor, name, null);
    }

    @Override
    public <V> RBucketReactive<V> getBucket(String name) {
        return new RedissonBucketReactive<V>(commandExecutor, name);
    }

    @Override
    public <V> RBucketReactive<V> getBucket(String name, Codec codec) {
        return new RedissonBucketReactive<V>(codec, commandExecutor, name);
    }

    @Override
    public <V> List<RBucketReactive<V>> findBuckets(String pattern) {
        RFuture<Collection<String>> r = commandExecutor.readAllAsync(RedisCommands.KEYS, pattern);
        Collection<String> keys = commandExecutor.get(r);

        List<RBucketReactive<V>> buckets = new ArrayList<RBucketReactive<V>>(keys.size());
        for (Object key : keys) {
            if(key != null) {
                buckets.add(this.<V>getBucket(key.toString()));
            }
        }
        return buckets;
    }

    
    
    @Override
    public <V> RHyperLogLogReactive<V> getHyperLogLog(String name) {
        return new RedissonHyperLogLogReactive<V>(commandExecutor, name);
    }

    @Override
    public <V> RHyperLogLogReactive<V> getHyperLogLog(String name, Codec codec) {
        return new RedissonHyperLogLogReactive<V>(codec, commandExecutor, name);
    }

    @Override
    public <V> RListReactive<V> getList(String name) {
        return new RedissonListReactive<V>(commandExecutor, name);
    }

    @Override
    public <V> RListReactive<V> getList(String name, Codec codec) {
        return new RedissonListReactive<V>(codec, commandExecutor, name);
    }

    @Override
    public <K, V> RListMultimapReactive<K, V> getListMultimap(String name) {
        return new RedissonListMultimapReactive<K, V>(id, commandExecutor, name);
    }
    
    @Override
    public <K, V> RListMultimapReactive<K, V> getListMultimap(String name, Codec codec) {
        return new RedissonListMultimapReactive<K, V>(id, codec, commandExecutor, name);
    }

    @Override
    public <K, V> RSetMultimapReactive<K, V> getSetMultimap(String name) {
        return new RedissonSetMultimapReactive<K, V>(id, commandExecutor, name);
    }
    
    @Override
    public <K, V> RSetMultimapReactive<K, V> getSetMultimap(String name, Codec codec) {
        return new RedissonSetMultimapReactive<K, V>(id, codec, commandExecutor, name);
    }
    
    @Override
    public <K, V> RMapReactive<K, V> getMap(String name) {
        return new RedissonMapReactive<K, V>(commandExecutor, name, null);
    }

    @Override
    public <K, V> RMapReactive<K, V> getMap(String name, Codec codec) {
        return new RedissonMapReactive<K, V>(codec, commandExecutor, name, null);
    }

    @Override
    public <V> RSetReactive<V> getSet(String name) {
        return new RedissonSetReactive<V>(commandExecutor, name);
    }

    @Override
    public <V> RSetReactive<V> getSet(String name, Codec codec) {
        return new RedissonSetReactive<V>(codec, commandExecutor, name);
    }

    @Override
    public <V> RScoredSortedSetReactive<V> getScoredSortedSet(String name) {
        return new RedissonScoredSortedSetReactive<V>(commandExecutor, name);
    }

    @Override
    public <V> RScoredSortedSetReactive<V> getScoredSortedSet(String name, Codec codec) {
        return new RedissonScoredSortedSetReactive<V>(codec, commandExecutor, name);
    }

    @Override
    public RLexSortedSetReactive getLexSortedSet(String name) {
        return new RedissonLexSortedSetReactive(commandExecutor, name);
    }

    @Override
    public <M> RTopicReactive<M> getTopic(String name) {
        return new RedissonTopicReactive<M>(commandExecutor, name);
    }

    @Override
    public <M> RTopicReactive<M> getTopic(String name, Codec codec) {
        return new RedissonTopicReactive<M>(codec, commandExecutor, name);
    }

    @Override
    public <M> RPatternTopicReactive<M> getPatternTopic(String pattern) {
        return new RedissonPatternTopicReactive<M>(commandExecutor, pattern);
    }

    @Override
    public <M> RPatternTopicReactive<M> getPatternTopic(String pattern, Codec codec) {
        return new RedissonPatternTopicReactive<M>(codec, commandExecutor, pattern);
    }

    @Override
    public <V> RQueueReactive<V> getQueue(String name) {
        return new RedissonQueueReactive<V>(commandExecutor, name);
    }

    @Override
    public <V> RQueueReactive<V> getQueue(String name, Codec codec) {
        return new RedissonQueueReactive<V>(codec, commandExecutor, name);
    }

    @Override
    public <V> RBlockingQueueReactive<V> getBlockingQueue(String name) {
        return new RedissonBlockingQueueReactive<V>(commandExecutor, name);
    }

    @Override
    public <V> RBlockingQueueReactive<V> getBlockingQueue(String name, Codec codec) {
        return new RedissonBlockingQueueReactive<V>(codec, commandExecutor, name);
    }

    @Override
    public <V> RDequeReactive<V> getDeque(String name) {
        return new RedissonDequeReactive<V>(commandExecutor, name);
    }

    @Override
    public <V> RDequeReactive<V> getDeque(String name, Codec codec) {
        return new RedissonDequeReactive<V>(codec, commandExecutor, name);
    }

    @Override
    public <V> RSetCacheReactive<V> getSetCache(String name) {
        return new RedissonSetCacheReactive<V>(evictionScheduler, commandExecutor, name);
    }

    @Override
    public <V> RSetCacheReactive<V> getSetCache(String name, Codec codec) {
        return new RedissonSetCacheReactive<V>(codec, evictionScheduler, commandExecutor, name);
    }

    @Override
    public RAtomicLongReactive getAtomicLong(String name) {
        return new RedissonAtomicLongReactive(commandExecutor, name);
    }

    @Override
    public RBitSetReactive getBitSet(String name) {
        return new RedissonBitSetReactive(commandExecutor, name);
    }

    @Override
    public RScriptReactive getScript() {
        return new RedissonScriptReactive(commandExecutor);
    }

    @Override
    public RBatchReactive createBatch() {
<<<<<<< HEAD
        RedissonBatchReactive batch = new RedissonBatchReactive(evictionScheduler, connectionManager, commandExecutor);
        if (config.isRedissonReferenceEnabled()) {
=======
        RedissonBatchReactive batch = new RedissonBatchReactive(evictionScheduler, connectionManager);
        if (config.isReferenceEnabled()) {
>>>>>>> b9d9f870
            batch.enableRedissonReferenceSupport(this);
        }
        return batch;
    }

    @Override
    public RKeysReactive getKeys() {
        return new RedissonKeysReactive(commandExecutor);
    }

    @Override
    public Config getConfig() {
        return config;
    }

    @Override
    public ReferenceCodecProvider getCodecProvider() {
        return codecProvider;
    }
    
    @Override
    public NodesGroup<Node> getNodesGroup() {
        return new RedisNodes<Node>(connectionManager);
    }

    @Override
    public NodesGroup<ClusterNode> getClusterNodesGroup() {
        if (!connectionManager.isClusterMode()) {
            throw new IllegalStateException("Redisson not in cluster mode!");
        }
        return new RedisNodes<ClusterNode>(connectionManager);
    }

    @Override
    public void shutdown() {
        connectionManager.shutdown();
    }

    @Override
    public boolean isShutdown() {
        return connectionManager.isShutdown();
    }

    @Override
    public boolean isShuttingDown() {
        return connectionManager.isShuttingDown();
    }

    protected void enableRedissonReferenceSupport() {
        this.commandExecutor.enableRedissonReferenceSupport(this);
    }

    @Override
    public <K, V> RMapCacheReactive<K, V> getMapCache(String name, Codec codec, MapOptions<K, V> options) {
        return new RedissonMapCacheReactive<K, V>(evictionScheduler, codec, commandExecutor, name, options);
    }


    @Override
    public <K, V> RMapCacheReactive<K, V> getMapCache(String name, MapOptions<K, V> options) {
        return new RedissonMapCacheReactive<K, V>(evictionScheduler, commandExecutor, name, options);
    }


    @Override
    public <K, V> RMapReactive<K, V> getMap(String name, MapOptions<K, V> options) {
        return new RedissonMapReactive<K, V>(commandExecutor, name, options);
    }


    @Override
    public <K, V> RMapReactive<K, V> getMap(String name, Codec codec, MapOptions<K, V> options) {
        return new RedissonMapReactive<K, V>(codec, commandExecutor, name, options);
    }
}
<|MERGE_RESOLUTION|>--- conflicted
+++ resolved
@@ -315,13 +315,8 @@
 
     @Override
     public RBatchReactive createBatch() {
-<<<<<<< HEAD
         RedissonBatchReactive batch = new RedissonBatchReactive(evictionScheduler, connectionManager, commandExecutor);
-        if (config.isRedissonReferenceEnabled()) {
-=======
-        RedissonBatchReactive batch = new RedissonBatchReactive(evictionScheduler, connectionManager);
         if (config.isReferenceEnabled()) {
->>>>>>> b9d9f870
             batch.enableRedissonReferenceSupport(this);
         }
         return batch;
