/**
 * Copyright 2018 Nikita Koksharov
 *
 * Licensed under the Apache License, Version 2.0 (the "License");
 * you may not use this file except in compliance with the License.
 * You may obtain a copy of the License at
 *
 *    http://www.apache.org/licenses/LICENSE-2.0
 *
 * Unless required by applicable law or agreed to in writing, software
 * distributed under the License is distributed on an "AS IS" BASIS,
 * WITHOUT WARRANTIES OR CONDITIONS OF ANY KIND, either express or implied.
 * See the License for the specific language governing permissions and
 * limitations under the License.
 */
package org.redisson.reactive;

import java.util.Set;
<<<<<<< HEAD
import java.util.function.Supplier;
=======
import java.util.concurrent.TimeUnit;
>>>>>>> fe98d0aa

import org.reactivestreams.Publisher;
import org.redisson.api.RFuture;
import org.redisson.api.RMultimap;
import org.redisson.api.RMultimapReactive;
import org.redisson.client.codec.Codec;
import org.redisson.command.CommandReactiveExecutor;

<<<<<<< HEAD
import io.netty.buffer.ByteBuf;
=======
import reactor.fn.Supplier;
>>>>>>> fe98d0aa

/**
 * 
 * @author Nikita Koksharov
 *
 * @param <K> key type
 * @param <V> value type
 */
abstract class RedissonBaseMultimapReactive<K, V> extends RedissonExpirableReactive implements RMultimapReactive<K, V> {

    protected final RMultimap<K, V> instance;
    
    public RedissonBaseMultimapReactive(RMultimap<K, V> instance, CommandReactiveExecutor commandExecutor, String name) {
        super(commandExecutor, name, instance);
        this.instance = instance;
    }

    public RedissonBaseMultimapReactive(RMultimap<K, V> instance, Codec codec, CommandReactiveExecutor commandExecutor, String name) {
        super(codec, commandExecutor, name, instance);
        this.instance = instance;
    }

    @Override
    public Publisher<Integer> size() {
        return reactive(new Supplier<RFuture<Integer>>() {
            @Override
            public RFuture<Integer> get() {
                return instance.sizeAsync();
            }
        });
    }

    @Override
    public Publisher<Boolean> containsKey(final Object key) {
        return reactive(new Supplier<RFuture<Boolean>>() {
            @Override
            public RFuture<Boolean> get() {
                return instance.containsKeyAsync(key);
            }
        });
    }

    @Override
    public Publisher<Boolean> containsValue(final Object value) {
        return reactive(new Supplier<RFuture<Boolean>>() {
            @Override
            public RFuture<Boolean> get() {
                return instance.containsValueAsync(value);
            }
        });
    }

    @Override
    public Publisher<Boolean> containsEntry(final Object key, final Object value) {
        return reactive(new Supplier<RFuture<Boolean>>() {
            @Override
            public RFuture<Boolean> get() {
                return instance.containsEntryAsync(key, value);
            }
        });
    }

    @Override
    public Publisher<Boolean> put(final K key, final V value) {
        return reactive(new Supplier<RFuture<Boolean>>() {
            @Override
            public RFuture<Boolean> get() {
                return instance.putAsync(key, value);
            }
        });
    }

    @Override
    public Publisher<Boolean> remove(final Object key, final Object value) {
        return reactive(new Supplier<RFuture<Boolean>>() {
            @Override
            public RFuture<Boolean> get() {
                return instance.removeAsync(key, value);
            }
        });
    }

    @Override
    public Publisher<Boolean> putAll(final K key, final Iterable<? extends V> values) {
        return reactive(new Supplier<RFuture<Boolean>>() {
            @Override
            public RFuture<Boolean> get() {
                return instance.putAllAsync(key, values);
            }
        });
    }

    @Override
    public Publisher<Integer> keySize() {
        return reactive(new Supplier<RFuture<Integer>>() {
            @Override
            public RFuture<Integer> get() {
                return instance.keySizeAsync();
            }
        });
    }

    @Override
    public Publisher<Long> fastRemove(final K... keys) {
        return reactive(new Supplier<RFuture<Long>>() {
            @Override
            public RFuture<Long> get() {
                return instance.fastRemoveAsync(keys);
            }
        });
    }

    @Override
    public Publisher<Set<K>> readAllKeySet() {
        return reactive(new Supplier<RFuture<Set<K>>>() {
            @Override
            public RFuture<Set<K>> get() {
                return instance.readAllKeySetAsync();
            }
        });
    }
    
    @Override
    public Publisher<Boolean> delete() {
        return reactive(new Supplier<RFuture<Boolean>>() {
            @Override
            public RFuture<Boolean> get() {
                return instance.deleteAsync();
            }
        });
    }

    @Override
    public Publisher<Boolean> expire(final long timeToLive, final TimeUnit timeUnit) {
        return reactive(new Supplier<RFuture<Boolean>>() {
            @Override
            public RFuture<Boolean> get() {
                return instance.expireAsync(timeToLive, timeUnit);
            }
        });
    }

    @Override
    public Publisher<Boolean> expireAt(final long timestamp) {
        return reactive(new Supplier<RFuture<Boolean>>() {
            @Override
            public RFuture<Boolean> get() {
                return instance.expireAtAsync(timestamp);
            }
        });
    }

    @Override
    public Publisher<Boolean> clearExpire() {
        return reactive(new Supplier<RFuture<Boolean>>() {
            @Override
            public RFuture<Boolean> get() {
                return instance.clearExpireAsync();
            }
        });
    }

}<|MERGE_RESOLUTION|>--- conflicted
+++ resolved
@@ -16,11 +16,8 @@
 package org.redisson.reactive;
 
 import java.util.Set;
-<<<<<<< HEAD
+import java.util.concurrent.TimeUnit;
 import java.util.function.Supplier;
-=======
-import java.util.concurrent.TimeUnit;
->>>>>>> fe98d0aa
 
 import org.reactivestreams.Publisher;
 import org.redisson.api.RFuture;
@@ -29,11 +26,6 @@
 import org.redisson.client.codec.Codec;
 import org.redisson.command.CommandReactiveExecutor;
 
-<<<<<<< HEAD
-import io.netty.buffer.ByteBuf;
-=======
-import reactor.fn.Supplier;
->>>>>>> fe98d0aa
 
 /**
  * 
@@ -155,24 +147,24 @@
             }
         });
     }
-    
+
     @Override
     public Publisher<Boolean> delete() {
         return reactive(new Supplier<RFuture<Boolean>>() {
             @Override
             public RFuture<Boolean> get() {
                 return instance.deleteAsync();
-            }
+    }
         });
     }
-
+    
     @Override
     public Publisher<Boolean> expire(final long timeToLive, final TimeUnit timeUnit) {
         return reactive(new Supplier<RFuture<Boolean>>() {
             @Override
             public RFuture<Boolean> get() {
                 return instance.expireAsync(timeToLive, timeUnit);
-            }
+        }
         });
     }
 
@@ -182,18 +174,18 @@
             @Override
             public RFuture<Boolean> get() {
                 return instance.expireAtAsync(timestamp);
-            }
+    }
         });
     }
-
+    
     @Override
     public Publisher<Boolean> clearExpire() {
         return reactive(new Supplier<RFuture<Boolean>>() {
             @Override
             public RFuture<Boolean> get() {
                 return instance.clearExpireAsync();
-            }
+    }
         });
     }
-
+    
 }